#!/usr/bin/env python3
# © 2015-16 James R. Barlow: github.com/jbarlow83

from contextlib import suppress
from tempfile import mkdtemp
import sys
import os
import re
import shutil
import warnings
import multiprocessing
import atexit
import textwrap
import img2pdf
import logging
import argparse

import PyPDF2 as pypdf
from PIL import Image

from functools import partial

from ruffus import transform, suffix, merge, active_if, regex, jobs_limit, \
    formatter, follows, split, collate, check_if_uptodate, graphviz
import ruffus.ruffus_exceptions as ruffus_exceptions
import ruffus.cmdline as cmdline
import ruffus.proxy_logger as proxy_logger

from .hocrtransform import HocrTransform
from .pageinfo import pdf_get_all_pageinfo
from .pdfa import generate_pdfa_def, file_claims_pdfa
from . import ghostscript
from . import tesseract
from . import qpdf
<<<<<<< HEAD
from . import leptonica
from . import ExitCode, page_number, is_iterable_notstr
=======
from . import ExitCode, page_number, is_iterable_notstr, VERSION
>>>>>>> 2ac8e8a0
from collections.abc import Sequence

warnings.simplefilter('ignore', pypdf.utils.PdfReadWarning)


BASEDIR = os.path.dirname(os.path.realpath(__file__))

VECTOR_PAGE_DPI = 400


# -------------
# External dependencies

MINIMUM_TESS_VERSION = '3.02.02'


def complain(message):
    print(*textwrap.wrap(message), file=sys.stderr)


if tesseract.version() < MINIMUM_TESS_VERSION:
    complain(
        "Please install tesseract {0} or newer "
        "(currently installed version is {1})".format(
            MINIMUM_TESS_VERSION, tesseract.version()))
    sys.exit(ExitCode.missing_dependency)

try:
    import PIL.features
    check_codec = PIL.features.check_codec
except (ImportError, AttributeError):
    def check_codec(codec_name):
        if codec_name == 'jpg':
            return 'jpeg_encoder' in dir(Image.core)
        elif codec_name == 'zlib':
            return 'zip_encoder' in dir(Image.core)
        raise NotImplementedError(codec_name)


def check_pil_encoder(codec_name, friendly_name):
    try:
        if check_codec(codec_name):
            return
    except Exception:
        pass
    complain(
        "ERROR: Your version of the Python imaging library (Pillow) was "
        "compiled without support for " + friendly_name + " encoding/decoding."
        "\n"
        "You will need to uninstall Pillow and reinstall it with PNG and JPEG "
        "support (libjpeg and zlib)."
        "\n"
        "See installation instructions for your platform here:\n"
        "    https://pillow.readthedocs.org/installation.html"
    )
    sys.exit(ExitCode.missing_dependency)


check_pil_encoder('jpg', 'JPEG')
check_pil_encoder('zlib', 'PNG')


# -------------
# Parser

parser = cmdline.get_argparse(
    prog="ocrmypdf",
    version=VERSION,
    fromfile_prefix_chars='@',
    ignored_args=[
        'touch_files_only', 'recreate_database', 'checksum_file_name',
        'key_legend_in_graph', 'draw_graph_horizontally', 'flowchart_format',
        'forced_tasks', 'target_tasks', 'use_threads', 'jobs', 'log_file'],
    formatter_class=argparse.RawDescriptionHelpFormatter,
    description="""\
Generates a searchable PDF or PDF/A from a regular PDF.

OCRmyPDF rasterizes each page of the input PDF, optionally corrects page
rotation and performs image processing, runs the Tesseract OCR engine on the
image, and then creates a PDF from the OCR information.
""",
    epilog="""\
OCRmyPDF attempts to keep the output file at about the same size.  If a file
contains losslessly compressed images, and output file will be losslessly
compressed as well.

PDF is a page description file that attempts to preserve a layout exactly.
A PDF can contain vector objects (such as text or lines) and raster objects
(images).  A page might have multiple images.  OCRmyPDF is prepared to deal
with the wide variety of PDFs that exist in the wild.

When a PDF page contains text, OCRmyPDF assumes that the page has already
been OCRed or is a "born digital" page that should not be OCRed.  The default
behavior is to exit in this case without producing a file.  You can use the
option --skip-text to ignore pages with text, or --force-ocr to rasterize
all objects on the page and produce an image-only PDF as output.

    ocrmypdf --skip-text file_with_some_text_pages.pdf output.pdf

    ocrmypdf --force-ocr word_document.pdf output.pdf

If you are concerned about long-term archiving of PDFs, use the default option
--output-type pdfa which converts the PDF to a standardized PDF/A-2b.  This
converts images to sRGB colorspace, removes some features from the PDF such
as Javascript or forms. If you want to minimize the number of changes made to
your PDF, use --output-type pdf.

If OCRmyPDF is given an image file as input, it will attempt to convert the
image to a PDF before processing.  For more control over the conversion of
images to PDF, use the Python package img2pdf or other image to PDF software.

For example, this command uses img2pdf to convert all .png files beginning
with the 'page' prefix to a PDF, fitting each image on A4-sized paper, and
sending the result to OCRmyPDF through a pipe.  img2pdf is a dependency of
ocrmypdf so it is already installed.

    img2pdf --pagesize A4 page*.png | ocrmypdf - myfile.pdf

""")

parser.add_argument(
    'input_file',
    help="PDF file containing the images to be OCRed (or '-' to read from "
         "standard input)")
parser.add_argument(
    'output_file',
    help="output searchable PDF file (or '-' to write to standard output)")
parser.add_argument(
    '-l', '--language', action='append',
    help="languages of the file to be OCRed (see tesseract --list-langs for "
         "all language packs installed in your system)")
parser.add_argument(
    '-j', '--jobs', metavar='N', type=int,
    help="Use up to N CPU cores simultaneously (default: use all)")
parser.add_argument(
    '--image-dpi', metavar='DPI', type=int,
    help="for input image instead of PDF, use this DPI instead of file's")
parser.add_argument(
    '--output-type', choices=['pdfa', 'pdf'], default='pdfa',
    help="Choose output type. 'pdfa' creates a PDF/A-2b compliant file for "
         "long term archiving (default, recommended) but may not suitable "
         "for users who want their file altered as little as possible. 'pdfa' "
         "also has problems with full Unicode text. 'pdf' attempts to "
         "preserve file contents as much as possible.")

metadata = parser.add_argument_group(
    "Metadata options",
    "Set output PDF/A metadata (default: use input document's metadata)")
metadata.add_argument(
    '--title', type=str,
    help="set document title (place multiple words in quotes)")
metadata.add_argument(
    '--author', type=str,
    help="set document author")
metadata.add_argument(
    '--subject', type=str,
    help="set document subject description")
metadata.add_argument(
    '--keywords', type=str,
    help="set document keywords")

preprocessing = parser.add_argument_group(
    "Image preprocessing options",
    "Options to improve the quality of the final PDF and OCR")
preprocessing.add_argument(
    '-r', '--rotate-pages', action='store_true',
    help="automatically rotate pages based on detected text orientation")
preprocessing.add_argument(
    '--remove-background', action='store_true',
    help="attempt to remove background from gray or color pages, setting it "
         "to white ")
preprocessing.add_argument(
    '-d', '--deskew', action='store_true',
    help="deskew each page before performing OCR")
preprocessing.add_argument(
    '-c', '--clean', action='store_true',
    help="clean pages from scanning artifacts before performing OCR, and send "
         "the cleaned page to OCR, but do not include the cleaned page in "
         "the output ")
preprocessing.add_argument(
    '-i', '--clean-final', action='store_true',
    help="clean page as above, and incorporate the cleaned image in the final "
         "PDF")
preprocessing.add_argument(
    '--oversample', metavar='DPI', type=int, default=0,
    help="oversample images to at least the specified DPI, to improve OCR "
         "results slightly")

ocrsettings = parser.add_argument_group(
    "OCR options",
    "Control how OCR is applied")
ocrsettings.add_argument(
    '-f', '--force-ocr', action='store_true',
    help="rasterize any fonts or vector objects on each page, apply OCR, and "
         "save the rastered output (this rewrites the PDF)")
ocrsettings.add_argument(
    '-s', '--skip-text', action='store_true',
    help="skip OCR on any pages that already contain text, but include the "
         "page in final output; useful for PDFs that contain a mix of "
         "images, text pages, and/or previously OCRed pages")
ocrsettings.add_argument(
    '--skip-big', type=float, metavar='MPixels',
    help="skip OCR on pages larger than the specified amount of megapixels, "
         "but include skipped pages in final output")

advanced = parser.add_argument_group(
    "Advanced",
    "Advanced options for power users")
advanced.add_argument(
    '--tesseract-config', action='append', metavar='CFG', default=[],
    help="additional Tesseract configuration files")
advanced.add_argument(
    '--tesseract-pagesegmode', action='store', type=int, metavar='PSM',
    help="set Tesseract page segmentation mode (see tesseract --help)")
advanced.add_argument(
    '--pdf-renderer', choices=['auto', 'tesseract', 'hocr'], default='auto',
    help="choose OCR PDF renderer - the default option is to let OCRmyPDF "
         "choose.  The 'tesseract' PDF renderer is more accurate and does a "
         "better job and document structure such as recognizing columns. It "
         "also does a better job on non-Latin languages. However, it does "
         "not work as well when older versions of Tesseract or Ghostscript "
         "are installed, and some combinations of arguments to do not work "
         "with --pdf-renderer tesseract.")
advanced.add_argument(
    '--tesseract-timeout', default=180.0, type=float, metavar='SECONDS',
    help='give up on OCR after the timeout, but copy the preprocessed page '
         'into the final output')
advanced.add_argument(
    '--rotate-pages-threshold', default=14.0, type=float, metavar='CONFIDENCE',
    help="only rotate pages when confidence is above this value (arbitrary "
         "units reported by tesseract)")

debugging = parser.add_argument_group(
    "Debugging",
    "Arguments to help with troubleshooting and debugging")
debugging.add_argument(
    '-k', '--keep-temporary-files', action='store_true',
    help="keep temporary files (helpful for debugging)")
debugging.add_argument(
    '-g', '--debug-rendering', action='store_true',
    help="render each page twice with debug information on second page")

options = parser.parse_args()


# ----------
# Languages

if not options.language:
    options.language = ['eng']  # Enforce English hegemony

# Support v2.x "eng+deu" language syntax
if '+' in options.language[0]:
    options.language = options.language[0].split('+')

if not set(options.language).issubset(tesseract.languages()):
    complain(
        "The installed version of tesseract does not have language "
        "data for the following requested languages: ")
    for lang in (set(options.language) - tesseract.languages()):
        complain(lang)
    sys.exit(ExitCode.bad_args)


# ----------
# Arguments

if options.pdf_renderer == 'auto':
    options.pdf_renderer = 'hocr'

if options.pdf_renderer == 'tesseract' and tesseract.version() < '3.04.01' \
        and os.environ.get('OCRMYPDF_SHARP_TTF', '') != '1':
    complain(
        "WARNING: Your version of tesseract has problems with PDF output. "
        "Some PDF viewers will fail to find searchable text.\n"
        "--pdf-renderer=tesseract is not recommended.")

if any((options.clean, options.clean_final)):
    try:
        from . import unpaper
        if unpaper.version() < '6.1':
            complain(
                "The installed 'unpaper' is not supported. "
                "Install version 6.1 or newer.")
            sys.exit(ExitCode.missing_dependency)
    except FileNotFoundError:
        complain(
            "Install the 'unpaper' program to use --deskew or --clean.")
        sys.exit(ExitCode.missing_dependency)
else:
    unpaper = None

if options.debug_rendering and options.pdf_renderer == 'tesseract':
    complain(
        "Ignoring --debug-rendering because it is not supported with"
        "--pdf-renderer=tesseract.")

if options.force_ocr and options.skip_text:
    complain(
        "Error: --force-ocr and --skip-text are mutually incompatible.")
    sys.exit(ExitCode.bad_args)

if options.clean and not options.clean_final \
        and options.pdf_renderer == 'tesseract':
    complain(
        "Tesseract PDF renderer cannot render --clean pages without "
        "also performing --clean-final, so --clean-final is assumed.")

if set(options.language) & {'chi_sim', 'chi_tra'} \
        and (options.pdf_renderer == 'hocr' or options.output_type == 'pdfa'):
    complain(
        "Your settings are known to cause problems with OCR of Chinese text. "
        "Try adding these arguments: "
        "    ocrmypdf --pdf-renderer tesseract --output-type pdf")

lossless_reconstruction = False
if options.pdf_renderer == 'hocr':
    if not options.deskew and not options.clean_final and \
            not options.force_ocr and not options.remove_background:
        lossless_reconstruction = True


# ----------
# Logging


def logging_factory(logger_name, listargs):
    log_file_name, verbose = listargs

    root_logger = logging.getLogger(logger_name)
    root_logger.setLevel(logging.DEBUG)

    handler = logging.StreamHandler(sys.stderr)
    formatter_ = logging.Formatter("%(levelname)7s - %(message)s")
    handler.setFormatter(formatter_)
    if verbose:
        handler.setLevel(logging.DEBUG)
    else:
        handler.setLevel(logging.INFO)
    root_logger.addHandler(handler)
    return root_logger

_logger, _logger_mutex = proxy_logger.make_shared_logger_and_proxy(
    logging_factory, __name__, [None, options.verbose])


class WrappedLogger:

    def __init__(self, my_logger, my_mutex):
        self.logger = my_logger
        self.mutex = my_mutex

    def log(self, *args, **kwargs):
        with self.mutex:
            self.logger.log(*args, **kwargs)

    def debug(self, *args, **kwargs):
        with self.mutex:
            self.logger.debug(*args, **kwargs)

    def info(self, *args, **kwargs):
        with self.mutex:
            self.logger.info(*args, **kwargs)

    def warning(self, *args, **kwargs):
        with self.mutex:
            self.logger.warning(*args, **kwargs)

    def error(self, *args, **kwargs):
        with self.mutex:
            self.logger.error(*args, **kwargs)

    def critical(self, *args, **kwargs):
        with self.mutex:
            self.logger.critical(*args, **kwargs)

_log = WrappedLogger(_logger, _logger_mutex)


def re_symlink(input_file, soft_link_name, log=_log):
    """
    Helper function: relinks soft symbolic link if necessary
    """
    # Guard against soft linking to oneself
    if input_file == soft_link_name:
        log.debug("Warning: No symbolic link made. You are using " +
                  "the original data directory as the working directory.")
        return

    # Soft link already exists: delete for relink?
    if os.path.lexists(soft_link_name):
        # do not delete or overwrite real (non-soft link) file
        if not os.path.islink(soft_link_name):
            raise FileExistsError(
                "%s exists and is not a link" % soft_link_name)
        try:
            os.unlink(soft_link_name)
        except:
            log.debug("Can't unlink %s" % (soft_link_name))

    if not os.path.exists(input_file):
        raise FileNotFoundError(
            "trying to create a broken symlink to %s" % input_file)

    log.debug("os.symlink(%s, %s)" % (input_file, soft_link_name))

    # Create symbolic link using absolute path
    os.symlink(
        os.path.abspath(input_file),
        soft_link_name
    )


# -------------
# The Pipeline

manager = multiprocessing.Manager()
_pdfinfo = manager.list()
_pdfinfo_lock = manager.Lock()

work_folder = mkdtemp(prefix="com.github.ocrmypdf.")


@atexit.register
def cleanup_working_files(*args):
    if options.keep_temporary_files:
        print("Temporary working files saved at:\n{0}".format(work_folder),
              file=sys.stderr)
    else:
        with suppress(FileNotFoundError):
            shutil.rmtree(work_folder)


def triage_image_file(input_file, output_file, log):
    try:
        log.info("Input file is not a PDF, checking if it is an image...")
        im = Image.open(input_file)
    except EnvironmentError as e:
        msg = str(e)

        # Recover the original filename
        realpath = ''
        if os.path.islink(input_file):
            realpath = os.path.realpath(input_file)
        elif os.path.isfile(input_file):
            realpath = '<stdin>'
        msg = msg.replace(input_file, realpath)
        log.error(msg)
        sys.exit(ExitCode.input_file)
        return
    else:
        log.info("Input file is an image")

        if 'dpi' in im.info:
            if im.info['dpi'] <= (96, 96) and not options.image_dpi:
                log.info("Image size: (%d, %d)" % im.size)
                log.info("Image resolution: (%d, %d)" % im.info['dpi'])
                log.error(
                    "Input file is an image, but the resolution (DPI) is "
                    "not credible.  Estimate the resolution at which the "
                    "image was scanned and specify it using --image-dpi.")
                sys.exit(ExitCode.input_file)
        elif not options.image_dpi:
            log.info("Image size: (%d, %d)" % im.size)
            log.error(
                "Input file is an image, but has no resolution (DPI) "
                "in its metadata.  Estimate the resolution at which "
                "image was scanned and specify it using --image-dpi.")
            sys.exit(ExitCode.input_file)

        if 'iccprofile' not in im.info:
            if im.mode == 'RGB':
                log.info('Input image has no ICC profile, assuming sRGB')
            elif im.mode == 'CMYK':
                log.info('Input CMYK image has no ICC profile, not usable')
                sys.exit(ExitCode.input_file)
        im.close()

    try:
        log.info("Image seems valid. Try converting to PDF...")
        layout_fun = img2pdf.default_layout_fun
        if options.image_dpi:
            layout_fun = img2pdf.get_fixed_dpi_layout_fun(
                (options.image_dpi, options.image_dpi))
        with open(output_file, 'wb') as outf:
            img2pdf.convert(
                input_file,
                layout_fun=layout_fun,
                with_pdfrw=False,
                outputstream=outf)
        log.info("Successfully converted to PDF, processing...")
    except img2pdf.ImageOpenError as e:
        log.error(e)
        sys.exit(ExitCode.input_file)


@transform(
    input=os.path.join(work_folder, 'origin'),
    filter=formatter('(?i)'),
    output=os.path.join(work_folder, 'origin.pdf'),
    extras=[_log])
def triage(
        input_file,
        output_file,
        log):
    try:
        with open(input_file, 'rb') as f:
            signature = f.read(4)
            if signature == b'%PDF':
                re_symlink(input_file, output_file)
                return
    except EnvironmentError as e:
        log.error(e)
        sys.exit(ExitCode.input_file)

    triage_image_file(input_file, output_file, log)


@transform(
    input=triage,
    filter=suffix('.pdf'),
    output='.repaired.pdf',
    output_dir=work_folder,
    extras=[_log, _pdfinfo, _pdfinfo_lock])
def repair_pdf(
        input_file,
        output_file,
        log,
        pdfinfo,
        pdfinfo_lock):

    qpdf.repair(input_file, output_file, log)
    with pdfinfo_lock:
        pdfinfo.extend(pdf_get_all_pageinfo(output_file))
        log.debug(pdfinfo)


def get_pageinfo(input_file, pdfinfo, pdfinfo_lock):
    pageno = int(os.path.basename(input_file)[0:6]) - 1
    with pdfinfo_lock:
        pageinfo = pdfinfo[pageno].copy()
    return pageinfo


def get_page_dpi(pageinfo):
    "Get the DPI when nonsquare DPI is tolerable"
    xres = max(pageinfo.get('xres', VECTOR_PAGE_DPI), options.oversample or 0)
    yres = max(pageinfo.get('yres', VECTOR_PAGE_DPI), options.oversample or 0)
    return (float(xres), float(yres))


def get_page_square_dpi(pageinfo):
    "Get the DPI when we require xres == yres"
    return float(max(
        pageinfo.get('xres', VECTOR_PAGE_DPI),
        pageinfo.get('yres', VECTOR_PAGE_DPI),
        options.oversample or 0))


def is_ocr_required(pageinfo, log):
    page = pageinfo['pageno'] + 1
    ocr_required = True
    if not pageinfo['images']:
        if options.force_ocr and options.oversample:
            # The user really wants to reprocess this file
            log.info(
                "{0:4d}: page has no images - "
                "rasterizing at {1} DPI because "
                "--force-ocr --oversample was specified".format(
                    page, options.oversample))
        elif options.force_ocr:
            # Warn the user they might not want to do this
            log.warning(
                "{0:4d}: page has no images - "
                "all vector content will be "
                "rasterized at {1} DPI, losing some resolution and likely "
                "increasing file size. Use --oversample to adjust the "
                "DPI.".format(page, VECTOR_PAGE_DPI))
        else:
            log.info(
                "{0:4d}: page has no images - "
                "skipping all processing on this page".format(page))
            ocr_required = False

    elif pageinfo['has_text']:
        msg = "{0:4d}: page already has text! – {1}"

        if not options.force_ocr and not options.skip_text:
            log.error(msg.format(page,
                                 "aborting (use --force-ocr to force OCR)"))
            sys.exit(ExitCode.already_done_ocr)
        elif options.force_ocr:
            log.info(msg.format(page,
                                "rasterizing text and running OCR anyway"))
            ocr_required = True
        elif options.skip_text:
            log.info(msg.format(page,
                                "skipping all processing on this page"))
            ocr_required = False

    if ocr_required and options.skip_big:
        pixel_count = pageinfo['width_pixels'] * pageinfo['height_pixels']
        if pixel_count > (options.skip_big * 1000000):
            ocr_required = False
            log.warning(
                "{0:4d}: page too big, skipping OCR "
                "({1:.1f} MPixels > {2:.1f} MPixels --skip-big)".format(
                    page, pixel_count / 1000000, options.skip_big))
    return ocr_required


@split(
    repair_pdf,
    os.path.join(work_folder, '*.page.pdf'),
    extras=[_log, _pdfinfo, _pdfinfo_lock])
def split_pages(
        input_files,
        output_files,
        log,
        pdfinfo,
        pdfinfo_lock):

    if is_iterable_notstr(input_files):
        input_file = input_files[0]
    else:
        input_file = input_files

    for oo in output_files:
        with suppress(FileNotFoundError):
            os.unlink(oo)

    # If no files were repaired the input will be empty
    if not input_file:
        log.error("{0}: file not found or invalid argument".format(
                options.input_file))
        sys.exit(ExitCode.input_file)

    npages = qpdf.get_npages(input_file, log)
    qpdf.split_pages(input_file, work_folder, npages)

    from glob import glob
    for filename in glob(os.path.join(work_folder, '*.page.pdf')):
        pageinfo = get_pageinfo(filename, pdfinfo, pdfinfo_lock)

        alt_suffix = '.ocr.page.pdf' if is_ocr_required(pageinfo, log) \
                     else '.skip.page.pdf'
        re_symlink(
            filename,
            os.path.join(
                work_folder,
                os.path.basename(filename)[0:6] + alt_suffix))


@active_if(options.rotate_pages)
@transform(
    input=split_pages,
    filter=suffix('.page.pdf'),
    output='.preview.jpg',
    output_dir=work_folder,
    extras=[_log, _pdfinfo, _pdfinfo_lock])
def rasterize_preview(
        input_file,
        output_file,
        log,
        pdfinfo,
        pdfinfo_lock):
    ghostscript.rasterize_pdf(
        input_file=input_file,
        output_file=output_file,
        xres=200,
        yres=200,
        raster_device='jpeggray',
        log=log)


@collate(
    input=[split_pages, rasterize_preview],
    filter=regex(r".*/(\d{6})(\.ocr|\.skip)(?:\.page\.pdf|\.preview\.jpg)"),
    output=os.path.join(work_folder, r'\1\2.oriented.pdf'),
    extras=[_log, _pdfinfo, _pdfinfo_lock])
def orient_page(
        infiles,
        output_file,
        log,
        pdfinfo,
        pdfinfo_lock):

    page_pdf = next(ii for ii in infiles if ii.endswith('.page.pdf'))

    if not options.rotate_pages:
        re_symlink(page_pdf, output_file)
        return
    preview = next(ii for ii in infiles if ii.endswith('.preview.jpg'))

    orient_conf = tesseract.get_orientation(
        preview,
        language=options.language,
        timeout=options.tesseract_timeout,
        log=log)

    direction = {
        0: '⇧',
        90: '⇨',
        180: '⇩',
        270: '⇦'
    }

    apply_correction = False
    description = ''
    if orient_conf.confidence >= options.rotate_pages_threshold:
        if orient_conf.angle != 0:
            apply_correction = True
            description = ' - will rotate'
        else:
            description = ' - rotation appears correct'
    else:
        if orient_conf.angle != 0:
            description = ' - confidence too low to rotate'
        else:
            description = ' - no change'

    log.info(
        '{0:4d}: page is facing {1}, confidence {2:.2f}{3}'.format(
            page_number(preview),
            direction.get(orient_conf.angle, '?'),
            orient_conf.confidence,
            description)
    )

    if not apply_correction:
        re_symlink(page_pdf, output_file)
    else:
        writer = pypdf.PdfFileWriter()
        reader = pypdf.PdfFileReader(page_pdf)
        page = reader.pages[0]

        # angle is a clockwise angle, so rotating ccw will correct the error
        rotated_page = page.rotateCounterClockwise(orient_conf.angle)
        writer.addPage(rotated_page)
        with open(output_file, 'wb') as out:
            writer.write(out)

        with pdfinfo_lock:
            pageno = int(os.path.basename(page_pdf)[0:6]) - 1
            pageinfo = pdfinfo[pageno].copy()
            pageinfo['rotated'] = orient_conf.angle
            pdfinfo[pageno] = pageinfo


@transform(
    input=orient_page,
    filter=suffix('.ocr.oriented.pdf'),
    output='.page.png',
    output_dir=work_folder,
    extras=[_log, _pdfinfo, _pdfinfo_lock])
def rasterize_with_ghostscript(
        input_file,
        output_file,
        log,
        pdfinfo,
        pdfinfo_lock):
    pageinfo = get_pageinfo(input_file, pdfinfo, pdfinfo_lock)

    device = 'png16m'  # 24-bit
    if all(image['comp'] == 1 for image in pageinfo['images']):
        if all(image['bpc'] == 1 for image in pageinfo['images']):
            device = 'pngmono'
        elif all(image['bpc'] > 1 and image['color'] == 'index'
                 for image in pageinfo['images']):
            device = 'png256'
        elif all(image['bpc'] > 1 and image['color'] == 'gray'
                 for image in pageinfo['images']):
            device = 'pnggray'

    log.debug("Rasterize {0} with {1}".format(
              os.path.basename(input_file), device))

    # Produce the page image with square resolution or else deskew and OCR
    # will not work properly
    dpi = get_page_square_dpi(pageinfo)
    ghostscript.rasterize_pdf(
        input_file, output_file, xres=dpi, yres=dpi, raster_device=device,
        log=log)


@transform(
    input=rasterize_with_ghostscript,
    filter=suffix(".page.png"),
    output=".pp-background.png",
    extras=[_log, _pdfinfo, _pdfinfo_lock])
def preprocess_remove_background(
        input_file,
        output_file,
        log,
        pdfinfo,
        pdfinfo_lock):

    if not options.remove_background:
        re_symlink(input_file, output_file, log)
        return

    pageinfo = get_pageinfo(input_file, pdfinfo, pdfinfo_lock)

    if any(image['bpc'] > 1 for image in pageinfo['images']):
        leptonica.remove_background(input_file, output_file)
    else:
        log.info("{0:4d}: background removal skipped on mono page".format(
            pageinfo['pageno']))
        re_symlink(input_file, output_file, log)


@transform(
    input=preprocess_remove_background,
    filter=suffix(".pp-background.png"),
    output=".pp-deskew.png",
    extras=[_log, _pdfinfo, _pdfinfo_lock])
def preprocess_deskew(
        input_file,
        output_file,
        log,
        pdfinfo,
        pdfinfo_lock):

    if not options.deskew:
        re_symlink(input_file, output_file, log)
        return

    pageinfo = get_pageinfo(input_file, pdfinfo, pdfinfo_lock)
    dpi = get_page_square_dpi(pageinfo)

    leptonica.deskew(input_file, output_file, dpi)


@transform(
    input=preprocess_deskew,
    filter=suffix(".pp-deskew.png"),
    output=".pp-clean.png",
    extras=[_log, _pdfinfo, _pdfinfo_lock])
def preprocess_clean(
        input_file,
        output_file,
        log,
        pdfinfo,
        pdfinfo_lock):

    if not options.clean:
        re_symlink(input_file, output_file, log)
        return

    pageinfo = get_pageinfo(input_file, pdfinfo, pdfinfo_lock)
    dpi = get_page_square_dpi(pageinfo)

    unpaper.clean(input_file, output_file, dpi, log)


@active_if(options.pdf_renderer == 'hocr')
@transform(
    input=preprocess_clean,
    filter=suffix(".pp-clean.png"),
    output=".hocr",
    extras=[_log, _pdfinfo, _pdfinfo_lock])
@graphviz(fillcolor='"#00cc66"')
def ocr_tesseract_hocr(
        input_file,
        output_file,
        log,
        pdfinfo,
        pdfinfo_lock):

    tesseract.generate_hocr(
        input_file=input_file,
        output_hocr=output_file,
        language=options.language,
        tessconfig=options.tesseract_config,
        timeout=options.tesseract_timeout,
        pageinfo_getter=partial(get_pageinfo, input_file, pdfinfo,
                                pdfinfo_lock),
        pagesegmode=options.tesseract_pagesegmode,
        log=log
        )


@collate(
    input=[rasterize_with_ghostscript, preprocess_remove_background,
           preprocess_deskew, preprocess_clean],
    filter=regex(r".*/(\d{6})(?:\.page|\.pp-.*)\.png"),
    output=os.path.join(work_folder, r'\1.image'),
    extras=[_log, _pdfinfo, _pdfinfo_lock])
@graphviz(shape='diamond')
def select_image_for_pdf(
        infiles,
        output_file,
        log,
        pdfinfo,
        pdfinfo_lock):
    if options.clean_final:
        image_suffix = '.pp-clean.png'
    elif options.deskew:
        image_suffix = '.pp-deskew.png'
    elif options.remove_background:
        image_suffix = '.pp-background.png'
    else:
        image_suffix = '.page.png'
    image = next(ii for ii in infiles if ii.endswith(image_suffix))

    pageinfo = get_pageinfo(image, pdfinfo, pdfinfo_lock)
    if all(orig_image['enc'] == 'jpeg' for orig_image in pageinfo['images']):
        # If all images were JPEGs originally, produce a JPEG as output
        im = Image.open(image)

        # At this point the image should be a .png, but deskew, unpaper might
        # have removed the DPI information. In this case, fall back to square
        # DPI used to rasterize. When the preview image was rasterized, it
        # was also converted to square resolution, which is what we want to
        # give tesseract, so keep it square.
        fallback_dpi = get_page_square_dpi(pageinfo)
        dpi = im.info.get('dpi', (fallback_dpi, fallback_dpi))

        # Pillow requires integer DPI
        dpi = round(dpi[0]), round(dpi[1])
        im.save(output_file, format='JPEG', dpi=dpi)
    else:
        re_symlink(image, output_file)


@active_if(options.pdf_renderer == 'hocr')
@collate(
    input=[select_image_for_pdf, orient_page],
    filter=regex(r".*/(\d{6})(?:\.image|\.ocr\.oriented\.pdf)"),
    output=os.path.join(work_folder, r'\1.image-layer.pdf'),
    extras=[_log, _pdfinfo, _pdfinfo_lock])
@graphviz(fillcolor='"#00cc66"', shape='diamond')
def select_image_layer(
        infiles,
        output_file,
        log,
        pdfinfo,
        pdfinfo_lock):

    page_pdf = next(ii for ii in infiles if ii.endswith('.ocr.oriented.pdf'))
    image = next(ii for ii in infiles if ii.endswith('.image'))

    if lossless_reconstruction:
        log.debug("{:4d}: page eligible for lossless reconstruction".format(
            page_number(page_pdf)))
        re_symlink(page_pdf, output_file)
    else:
        pageinfo = get_pageinfo(image, pdfinfo, pdfinfo_lock)
        dpi = get_page_dpi(pageinfo)
        dpi = float(dpi[0]), float(dpi[1])
        layout_fun = img2pdf.get_fixed_dpi_layout_fun(dpi)

        with open(image, 'rb') as imfile, \
                open(output_file, 'wb') as pdf:
            rawdata = imfile.read()
            img2pdf.convert(
                rawdata, with_pdfrw=False,
                layout_fun=layout_fun, outputstream=pdf)


@active_if(options.pdf_renderer == 'hocr')
@transform(
    input=ocr_tesseract_hocr,
    filter=suffix('.hocr'),
    output='.hocr.pdf',
    extras=[_log, _pdfinfo, _pdfinfo_lock])
@graphviz(fillcolor='"#00cc66"')
def render_hocr_page(
        input_file,
        output_file,
        log,
        pdfinfo,
        pdfinfo_lock):
    hocr = input_file
    pageinfo = get_pageinfo(hocr, pdfinfo, pdfinfo_lock)
    dpi = get_page_square_dpi(pageinfo)

    hocrtransform = HocrTransform(hocr, dpi)
    hocrtransform.to_pdf(output_file, imageFileName=None,
                         showBoundingboxes=False, invisibleText=True)


@active_if(options.pdf_renderer == 'hocr')
@active_if(options.debug_rendering)
@collate(
    input=[select_image_for_pdf, ocr_tesseract_hocr],
    filter=regex(r".*/(\d{6})(?:\.image|\.hocr)"),
    output=os.path.join(work_folder, r'\1.debug.pdf'),
    extras=[_log, _pdfinfo, _pdfinfo_lock])
@graphviz(fillcolor='"#00cc66"')
def render_hocr_debug_page(
        infiles,
        output_file,
        log,
        pdfinfo,
        pdfinfo_lock):
    hocr = next(ii for ii in infiles if ii.endswith('.hocr'))
    image = next(ii for ii in infiles if ii.endswith('.image'))

    pageinfo = get_pageinfo(image, pdfinfo, pdfinfo_lock)
    dpi = get_page_square_dpi(pageinfo)

    hocrtransform = HocrTransform(hocr, dpi)
    hocrtransform.to_pdf(output_file, imageFileName=None,
                         showBoundingboxes=True, invisibleText=False)


class PdfMergeFailedError(Exception):
    pass


@active_if(options.pdf_renderer == 'hocr')
@collate(
    input=[render_hocr_page, select_image_layer],
    filter=regex(r".*/(\d{6})(?:\.hocr\.pdf|\.image-layer\.pdf)"),
    output=os.path.join(work_folder, r'\1.rendered.pdf'),
    extras=[_log, _pdfinfo, _pdfinfo_lock])
@graphviz(fillcolor='"#00cc66"')
def add_text_layer(
        infiles,
        output_file,
        log,
        pdfinfo,
        pdfinfo_lock):
    text = next(ii for ii in infiles if ii.endswith('.hocr.pdf'))
    image = next(ii for ii in infiles if ii.endswith('.image-layer.pdf'))

    pdf_text = pypdf.PdfFileReader(open(text, "rb"))
    pdf_image = pypdf.PdfFileReader(open(image, "rb"))

    page_text = pdf_text.getPage(0)

    # The text page always will be oriented up by this stage
    # but if lossless_reconstruction, pdf_image may have a rotation applied
    # We have to eliminate the /Rotate tag (because it applies to the whole
    # page) and rotate the image layer to match the text page
    # Also, pdf_image may not have its mediabox nailed to (0, 0), so may need
    # translation
    page_image = pdf_image.getPage(0)
    try:
        # pypdf DictionaryObject.get() does not resolve indirect objects but
        # __getitem__ does
        rotation = page_image['/Rotate']
    except KeyError:
        rotation = 0

    # /Rotate is a clockwise rotation: 90 means page facing "east"
    # The negative of this value is the angle that eliminates that rotation
    rotation = -rotation % 360

    x1 = page_image.mediaBox.getLowerLeft_x()
    x2 = page_image.mediaBox.getUpperRight_x()
    y1 = page_image.mediaBox.getLowerLeft_y()
    y2 = page_image.mediaBox.getUpperRight_y()

    # Rotation occurs about the page's (0, 0). Most pages will have the media
    # box at (0, 0) with all content in the first quadrant but some cropped
    # files may have an offset mediabox. We translate the page so that its
    # bottom left corner after rotation is pinned to (0, 0) with the image
    # in the first quadrant.
    if rotation == 0:
        tx, ty = -x1, -y1
    elif rotation == 90:
        tx, ty = y2, -x1
    elif rotation == 180:
        tx, ty = x2, y2
    elif rotation == 270:
        tx, ty = -y1, x2
    else:
        pass

    if rotation != 0:
        log.info("{0:4d}: rotating image layer {1} degrees".format(
            page_number(image), rotation, tx, ty))

    try:
        page_text.mergeRotatedScaledTranslatedPage(
            page_image, rotation, 1.0, tx, ty, expand=False)
    except (AttributeError, ValueError) as e:
        if 'writeToStream' in str(e) or 'invalid literal' in str(e):
            raise PdfMergeFailedError() from e

    pdf_output = pypdf.PdfFileWriter()
    pdf_output.addPage(page_text)

    with open(output_file, "wb") as out:
        pdf_output.write(out)


@active_if(options.pdf_renderer == 'tesseract')
@collate(
    input=[select_image_for_pdf, orient_page],
    filter=regex(r".*/(\d{6})(?:\.image|\.ocr\.oriented\.pdf)"),
    output=os.path.join(work_folder, r'\1.rendered.pdf'),
    extras=[_log, _pdfinfo, _pdfinfo_lock])
@graphviz(fillcolor='"#66ccff"')
def tesseract_ocr_and_render_pdf(
        input_files,
        output_file,
        log,
        pdfinfo,
        pdfinfo_lock):

    input_image = next((ii for ii in input_files if ii.endswith('.image')), '')
    input_pdf = next((ii for ii in input_files if ii.endswith('.pdf')))
    if not input_image:
        # Skipping this page
        re_symlink(input_pdf, output_file)
        return

    tesseract.generate_pdf(
        input_image=input_image,
        skip_pdf=input_pdf,
        output_pdf=output_file,
        language=options.language,
        tessconfig=options.tesseract_config,
        timeout=options.tesseract_timeout,
        pagesegmode=options.tesseract_pagesegmode,
        log=log)


def get_pdfmark(base_pdf):
    def from_document_info(key):
        # pdf.documentInfo.get() DOES NOT behave as expected for a dict-like
        # object, so call with precautions.  TypeError may occur if the PDF
        # is missing the optional document info section.
        try:
            s = base_pdf.documentInfo[key]
            return str(s)
        except (KeyError, TypeError):
            return ''

    pdfmark = {
        '/Title': from_document_info('/Title'),
        '/Author': from_document_info('/Author'),
        '/Keywords': from_document_info('/Keywords'),
        '/Subject': from_document_info('/Subject'),
    }
    if options.title:
        pdfmark['/Title'] = options.title
    if options.author:
        pdfmark['/Author'] = options.author
    if options.keywords:
        pdfmark['/Keywords'] = options.keywords
    if options.subject:
        pdfmark['/Subject'] = options.subject

    pdfmark['/Creator'] = '{0} {1} / Tesseract OCR{2} {3}'.format(
            parser.prog, VERSION,
            '+PDF' if options.pdf_renderer == 'tesseract' else '',
            tesseract.version())
    return pdfmark


@active_if(options.output_type == 'pdfa')
@transform(
    input=repair_pdf,
    filter=formatter(r'\.repaired\.pdf'),
    output=os.path.join(work_folder, 'pdfa_def.ps'),
    extras=[_log])
def generate_postscript_stub(
        input_file,
        output_file,
        log):

    pdf = pypdf.PdfFileReader(input_file)
    pdfmark = get_pdfmark(pdf)
    generate_pdfa_def(output_file, pdfmark)


@transform(
    input=orient_page,
    filter=suffix('.skip.oriented.pdf'),
    output='.done.pdf',
    output_dir=work_folder,
    extras=[_log])
def skip_page(
        input_file,
        output_file,
        log):
    # The purpose of this step is its filter to forward only the skipped
    # files (.skip.oriented.pdf) while disregarding the processed ones
    # (.ocr.oriented.pdf).  Alternative would be for merge_pages to filter
    # pages itself if it gets multiple copies of a page.
    re_symlink(input_file, output_file, log)


@active_if(options.output_type == 'pdfa')
@merge(
    input=[add_text_layer, render_hocr_debug_page, skip_page,
           tesseract_ocr_and_render_pdf, generate_postscript_stub],
    output=os.path.join(work_folder, 'merged.pdf'),
    extras=[_log, _pdfinfo, _pdfinfo_lock])
def merge_pages_ghostscript(
        input_files,
        output_file,
        log,
        pdfinfo,
        pdfinfo_lock):

    def input_file_order(s):
        '''Sort order: All rendered pages followed
        by their debug page, if any, followed by Postscript stub.
        Ghostscript documentation has the Postscript stub at the
        beginning, but it works at the end and also gets document info
        right that way.'''
        if s.endswith('.ps'):
            return 99999999
        key = int(os.path.basename(s)[0:6]) * 10
        if 'debug' in os.path.basename(s):
            key += 1
        return key

    pdf_pages = sorted(input_files, key=input_file_order)
    log.debug("Final pages: " + "\n".join(pdf_pages))
    ghostscript.generate_pdfa(pdf_pages, output_file, options.jobs or 1)


@active_if(options.output_type == 'pdf')
@merge(
    input=[add_text_layer, render_hocr_debug_page, skip_page,
           tesseract_ocr_and_render_pdf, repair_pdf],
    output=os.path.join(work_folder, 'merged.pdf'),
    extras=[_log, _pdfinfo, _pdfinfo_lock])
def merge_pages_qpdf(
        input_files,
        output_file,
        log,
        pdfinfo,
        pdfinfo_lock):

    metadata_file = next(
        (ii for ii in input_files if ii.endswith('.repaired.pdf')))
    input_files.remove(metadata_file)

    def input_file_order(s):
        '''Sort order: All rendered pages followed
        by their debug page.'''
        key = int(os.path.basename(s)[0:6]) * 10
        if 'debug' in os.path.basename(s):
            key += 1
        return key

    pdf_pages = sorted(input_files, key=input_file_order)
    log.debug("Final pages: " + "\n".join(pdf_pages))

    reader_metadata = pypdf.PdfFileReader(metadata_file)
    pdfmark = get_pdfmark(reader_metadata)
    pdfmark['/Producer'] = 'qpdf ' + qpdf.version()

    first_page = pypdf.PdfFileReader(pdf_pages[0])

    writer = pypdf.PdfFileWriter()
    writer.appendPagesFromReader(first_page)
    writer.addMetadata(pdfmark)
    writer_file = pdf_pages[0].replace('.pdf', '.metadata.pdf')
    with open(writer_file, 'wb') as f:
        writer.write(f)

    pdf_pages[0] = writer_file

    qpdf.merge(pdf_pages, output_file)


@merge(
    input=[merge_pages_ghostscript, merge_pages_qpdf],
    output=options.output_file,
    extras=[_log, _pdfinfo, _pdfinfo_lock])
def copy_final(
        input_files,
        output_file,
        log,
        pdfinfo,
        pdfinfo_lock):
    input_file = next((ii for ii in input_files if ii.endswith('.pdf')))

    if output_file == '-':
        from shutil import copyfileobj
        with open(input_file, 'rb') as input_stream:
            copyfileobj(input_stream, sys.stdout.buffer)
    else:
        shutil.copy(input_file, output_file)


def available_cpu_count():
    try:
        return multiprocessing.cpu_count()
    except NotImplementedError:
        pass

    try:
        import psutil
        return psutil.cpu_count()
    except (ImportError, AttributeError):
        pass

    complain(
        "Could not get CPU count.  Assuming one (1) CPU."
        "Use -j N to set manually.")
    return 1


def cleanup_ruffus_error_message(msg):
    msg = re.sub(r'\s+', r' ', msg, re.MULTILINE)
    msg = re.sub(r"\((.+?)\)", r'\1', msg)
    msg = msg.strip()
    return msg


def do_ruffus_exception(ruffus_five_tuple):
    """Replace the elaborate ruffus stack trace with a user friendly
    description of the error message that occurred."""

    task_name, job_name, exc_name, exc_value, exc_stack = ruffus_five_tuple
    if exc_name == 'builtins.SystemExit':
        match = re.search(r"\.(.+?)\)", exc_value)
        exit_code_name = match.groups()[0]
        exit_code = getattr(ExitCode, exit_code_name, 'other_error')
        return exit_code
    elif exc_name == 'ruffus.ruffus_exceptions.MissingInputFileError':
        _log.error(cleanup_ruffus_error_message(exc_value))
        return ExitCode.input_file
    elif exc_name == 'builtins.TypeError':
        # Even though repair_pdf will fail, ruffus will still try
        # to call split_pages with no input files, likely due to a bug
        if task_name == 'split_pages':
            _log.error("Input file '{0}' is not a valid PDF".format(
                options.input_file))
            return ExitCode.input_file
    elif exc_name == 'builtins.KeyboardInterrupt':
        _log.error("Interrupted by user")
        return ExitCode.ctrl_c
    elif exc_name == 'subprocess.CalledProcessError':
        # It's up to the subprocess handler to report something useful
        msg = "Error occurred while running this command:"
        _log.error(msg + '\n' + exc_value)
        return ExitCode.child_process_error
    elif exc_name == 'ocrmypdf.main.PdfMergeFailedError':
        _log.error(textwrap.dedent("""\
            Failed to merge PDF image layer with OCR layer

            Usually this happens because the input PDF file is mal-formed and
            ocrmypdf cannot automatically correct the problem on its own.

            Try using
                ocrmypdf --pdf-renderer tesseract  [..other args..]
            """))
        return ExitCode.input_file
    elif exc_name == 'PyPDF2.utils.PdfReadError' and \
            'not been decrypted' in exc_value:
        _log.error(textwrap.dedent("""\
            Input PDF uses either an encryption algorithm or a PDF security
            handler that is not supported by ocrmypdf.

            For information about this PDF's security use
                qpdf --show-encryption [...input PDF...]

            (Only algorithms "R = 1" and "R = 2" are supported.)

            """))
        return ExitCode.encrypted_pdf

    if not options.verbose:
        _log.error(exc_stack)
    return ExitCode.other_error


def traverse_ruffus_exception(e_args):
    """Walk through a RethrownJobError and find the first exception.

    The exit code will be based on this, even if multiple exceptions occurred
    at the same time."""

    if isinstance(e_args, Sequence) and isinstance(e_args[0], str) and \
            len(e_args) == 5:
        return do_ruffus_exception(e_args)
    elif is_iterable_notstr(e_args):
        for exc in e_args:
            return traverse_ruffus_exception(exc)


def run_pipeline():
    # Any changes to options will not take effect for options that are already
    # bound to function parameters in the pipeline. (For example
    # options.input_file, options.pdf_renderer are already bound.)
    global options
    if not options.jobs:
        options.jobs = available_cpu_count()
    try:
        options.history_file = os.path.join(
            work_folder, 'ruffus_history.sqlite')
        start_input_file = os.path.join(
            work_folder, 'origin')

        if options.input_file == '-':
            # stdin
            _log.info('reading file from standard input')
            with open(start_input_file, 'wb') as stream_buffer:
                from shutil import copyfileobj
                copyfileobj(sys.stdin.buffer, stream_buffer)
        else:
            try:
                re_symlink(options.input_file, start_input_file, _log)
            except FileNotFoundError:
                _log.error("File not found - " + options.input_file)
                return ExitCode.input_file

        if options.output_file == '-':
            if sys.stdout.isatty():
                _log.error(textwrap.dedent("""\
                    Output was set to stdout '-' but it looks like stdout
                    is connected to a terminal.  Please redirect stdout to a
                    file."""))
                return ExitCode.bad_args

        cmdline.run(options)
    except ruffus_exceptions.RethrownJobError as e:
        if options.verbose:
            _log.debug(str(e))  # stringify exception so logger doesn't have to

        # Ruffus flattens exception to 5 element tuples. Because of a bug
        # in <= 2.6.3 it may present either the single:
        #   (task, job, exc, value, stack)
        # or something like:
        #   [[(task, job, exc, value, stack)]]
        #
        # Generally cross-process exception marshalling doesn't work well
        # and ruffus doesn't support because BaseException has its own
        # implementation of __reduce__ that attempts to reconstruct the
        # exception based on e.__init__(e.args).
        #
        # Attempting to log the exception directly marshalls it to the logger
        # which is probably in another process, so it's better to log only
        # data from the exception at this point.

        exitcode = traverse_ruffus_exception(e.args)
        if exitcode is None:
            _log.error("Unexpected ruffus exception: " + str(e))
            _log.error(repr(e))
            return ExitCode.other_error
        else:
            return exitcode
    except Exception as e:
        _log.error(e)
        return ExitCode.other_error

    if options.output_file != '-':
        if options.output_type == 'pdfa':
            pdfa_info = file_claims_pdfa(options.output_file)
            if pdfa_info['pass']:
                msg = 'Output file is a {} (as expected)'
                _log.info(msg.format(pdfa_info['conformance']))
            else:
                msg = 'Output file is okay but is not PDF/A (seems to be {})'
                _log.warning(msg.format(pdfa_info['conformance']))

                return ExitCode.invalid_output_pdf
        if not qpdf.check(options.output_file, _log):
            _log.warning('Output file: The generated PDF is INVALID')
            return ExitCode.invalid_output_pdf
    else:
        _log.info("Output sent to stdout")

    with _pdfinfo_lock:
        _log.debug(_pdfinfo)
        direction = {0: 'n', 90: 'e',
                     180: 's', 270: 'w'}
        orientations = []
        for n, page in enumerate(_pdfinfo):
            angle = _pdfinfo[n].get('rotated', 0)
            if angle != 0:
                orientations.append('{0}{1}'.format(
                    n + 1,
                    direction.get(angle, '')))
        if orientations:
            _log.info('Page orientations detected: ' + ' '.join(orientations))

    return ExitCode.ok


if __name__ == '__main__':
    sys.exit(run_pipeline())<|MERGE_RESOLUTION|>--- conflicted
+++ resolved
@@ -32,12 +32,8 @@
 from . import ghostscript
 from . import tesseract
 from . import qpdf
-<<<<<<< HEAD
 from . import leptonica
-from . import ExitCode, page_number, is_iterable_notstr
-=======
 from . import ExitCode, page_number, is_iterable_notstr, VERSION
->>>>>>> 2ac8e8a0
 from collections.abc import Sequence
 
 warnings.simplefilter('ignore', pypdf.utils.PdfReadWarning)

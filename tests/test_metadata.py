--- conflicted
+++ resolved
@@ -18,6 +18,7 @@
 
 import datetime
 from datetime import timezone
+import logging
 import mmap
 from os import fspath
 from pathlib import Path
@@ -284,38 +285,21 @@
         assert isinstance(p.root.Outlines.First, pikepdf.Dictionary)
 
 
-<<<<<<< HEAD
-def test_metadata_fixup_warning(resources, outdir):
+def test_metadata_fixup_warning(resources, outdir, caplog):
     from ocrmypdf.__main__ import parser
-=======
-def test_metadata_fixup_warning(resources, outdir, caplog):
->>>>>>> 07d4fff3
     from ocrmypdf._pipeline import metadata_fixup
 
     options = parser.parse_args(
         args=['--output-type', 'pdfa-2', 'graph.pdf', 'out.pdf']
     )
 
-<<<<<<< HEAD
     copyfile(resources / 'graph.pdf', outdir / 'graph.pdf')
 
     context = PDFContext(options, outdir, outdir / 'graph.pdf', None)
-    context.log = MagicMock()
-=======
-    log = logging.getLogger()
-    context = MagicMock()
->>>>>>> 07d4fff3
-    metadata_fixup(
-        working_file=outdir / 'graph.pdf',
-        context=context,
-    )
-<<<<<<< HEAD
-    context.log.warn.assert_not_called()
-    context.log.error.assert_not_called()
-=======
+    context.log = logging.getLogger()
+    metadata_fixup(working_file=outdir / 'graph.pdf', context=context)
     for record in caplog.records:
         assert record.levelname != 'WARNING'
->>>>>>> 07d4fff3
 
     # Now add some metadata that will not be copyable
     graph = pikepdf.open(outdir / 'graph.pdf')
@@ -323,22 +307,10 @@
         meta['prism2:publicationName'] = 'OCRmyPDF Test'
     graph.save(outdir / 'graph_mod.pdf')
 
-<<<<<<< HEAD
     context = PDFContext(options, outdir, outdir / 'graph_mod.pdf', None)
-    context.log = MagicMock()
-=======
-    log = logging.getLogger()
-    context = MagicMock()
->>>>>>> 07d4fff3
-    metadata_fixup(
-        working_file=outdir / 'graph.pdf',
-        context=context,
-    )
-<<<<<<< HEAD
-    context.log.warn.assert_called_once()
-=======
+    context.log = logging.getLogger()
+    metadata_fixup(working_file=outdir / 'graph.pdf', context=context)
     assert any(record.levelname == 'WARNING' for record in caplog.records)
->>>>>>> 07d4fff3
 
 
 def test_prevent_gs_invalid_xml(resources, outdir):
@@ -356,7 +328,9 @@
     pdfinfo = PdfInfo(resources / 'enron1.pdf')
     context = PDFContext(options, outdir, resources / 'enron1.pdf', pdfinfo)
 
-    convert_to_pdfa(str(outdir / 'layers.rendered.pdf'), str(outdir / 'pdfa.ps'), context)
+    convert_to_pdfa(
+        str(outdir / 'layers.rendered.pdf'), str(outdir / 'pdfa.ps'), context
+    )
 
     with open(outdir / 'pdfa.pdf', 'rb') as f:
         with mmap.mmap(
